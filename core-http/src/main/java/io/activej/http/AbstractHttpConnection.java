--- conflicted
+++ resolved
@@ -317,20 +317,14 @@
 	private byte[] readHeaderEx(int i) throws MalformedHttpException {
 		int remainingBytes = readQueue.remainingBytes();
 		while (true) {
-<<<<<<< HEAD
 			try {
-				i = readQueue.scanBytes(i, ($, b) -> b == CR || b == LF);
-			} catch (MalformedDataException e) {
-				throw new MalformedHttpException(e);
-			}
-			if (i == -1) return null;
-			byte b = readQueue.peekByte(i++);
-=======
-			int n = readQueue.scanBytes(i, (index, b) -> b == CR || b == LF);
-			if (n == 0) return null;
-			i += n;
+				int n = readQueue.scanBytes(i, (index, b) -> b == CR || b == LF);
+				if (n == 0) return null;
+				i += n;
+			} catch (MalformedDataException ignored){
+				throw new AssertionError("Cannot be caught here");
+			}
 			byte b = readQueue.peekByte(i - 1);
->>>>>>> 7a04e23b
 			assert b == CR || b == LF;
 			byte[] bytes;
 			if (b == CR) {
